import { useState, useEffect, useRef } from 'react';
import styles from '../styles/Home.module.css';
import Game from '../src/components/Game';
import { useLanguage } from '../contexts/LanguageContext';
import { useGuest } from '../contexts/GuestContext';
import AuthWrapper from '../components/AuthWrapper';
import UsernameSetup from '../components/UsernameSetup';
import Logo from '../components/Logo';
<<<<<<< HEAD
import HeaderLogo from '../components/HeaderLogo';
import ThemeToggle from '../components/ThemeToggle';
=======
import { useUser } from '@clerk/nextjs';
>>>>>>> e84621f2

interface LobbyInfo {
  players: { id: number; name: string }[];
  maxPlayers: number;
  lives: number;
}

export default function Home() {
  const { t } = useLanguage();
  const { user, isLoaded } = useUser();
  const { isGuest, guestName } = useGuest();
  const [gameId, setGameId] = useState<string>('');
  const [playerId, setPlayerId] = useState<number | null>(null);
  const [playerName, setPlayerName] = useState<string>('');
  const [joinGameId, setJoinGameId] = useState<string>('');
  const [error, setError] = useState<string>('');
  const [lives, setLives] = useState<number>(3);
  const [lobbyInfo, setLobbyInfo] = useState<LobbyInfo | null>(null);
  const [gameStarted, setGameStarted] = useState<boolean>(false);
  const pollingRef = useRef<NodeJS.Timeout | null>(null);
  const [showUsernameSetup, setShowUsernameSetup] = useState<boolean>(false);

  // Set default player name from user when loaded or from guest name
  useEffect(() => {
    if (isGuest && !playerName) {
      setPlayerName(guestName);
    } else if (isLoaded && user && !isGuest) {
      const defaultName = user.firstName || user.username || 'Player';
      setPlayerName(defaultName);
    }
  }, [isLoaded, user, playerName, isGuest, guestName]);

  // Update player name when transitioning from guest to authenticated
  useEffect(() => {
    if (isLoaded && user && !isGuest && playerName === guestName) {
      const defaultName = user.firstName || user.username || 'Player';
      setPlayerName(defaultName);
    }
  }, [isLoaded, user, isGuest, playerName, guestName]);

  const handleUsernameSet = (username: string) => {
    setShowUsernameSetup(false);
  };

  const createGame = async () => {
    try {
      setError('');
      const response = await fetch('/api/create-game', {
        method: 'POST',
        headers: {
          'Content-Type': 'application/json',
        },
        body: JSON.stringify({ 
          player_name: playerName,
          lives: lives 
        }),
      });
      const data = await response.json();
      if (data.status === 'success') {
        setGameId(data.game_id);
        setPlayerId(data.player_id);
        setLobbyInfo(data.lobby);
        setError('');
      } else {
        setError(data.error || t('failed_to_create'));
      }
    } catch (error) {
      console.error('Error creating game:', error);
      setError(t('failed_to_connect'));
    }
  };

  const joinGame = async (id: string) => {
    try {
      setError('');
      const response = await fetch(`/api/join-game/${id}`, {
        method: 'POST',
        headers: {
          'Content-Type': 'application/json',
        },
        body: JSON.stringify({ player_name: playerName }),
      });
      const data = await response.json();
      if (data.status === 'success') {
        setPlayerId(data.player_id);
        setGameId(id);
        setLobbyInfo(data.lobby);
        setError('');
      } else {
        setError(data.error || t('failed_to_join'));
      }
    } catch (error) {
      console.error('Error joining game:', error);
      setError(t('failed_to_connect'));
    }
  };

  const handleLeaveGame = () => {
    setGameId('');
    setPlayerId(null);
    setJoinGameId('');
    setLobbyInfo(null);
    setGameStarted(false);
    setError('');
    if (pollingRef.current) {
      clearInterval(pollingRef.current);
      pollingRef.current = null;
    }
  };

  const handleReturnToLobby = async () => {
    if (!gameId || !playerId) return;
    
    // Check if this player is the host
    const isHost = lobbyInfo?.players?.[0]?.id === playerId;
    
    if (isHost) {
      // Host: Make API call to reset game state
      try {
        const response = await fetch(`/api/return-to-lobby/${gameId}`, {
          method: 'POST',
          headers: {
            'Content-Type': 'application/json',
          },
          body: JSON.stringify({ player_id: playerId }),
        });
        
        const data = await response.json();
        if (data.status === 'success') {
          // Successfully reset to lobby state
          setGameStarted(false);
          // Refresh lobby info
          const lobbyResponse = await fetch(`/api/lobby-info/${gameId}`);
          const lobbyData = await lobbyResponse.json();
          if (lobbyData.status === 'success') {
            setLobbyInfo(lobbyData.lobby);
          }
        } else {
          console.error('Failed to return to lobby:', data.error);
          setError(data.error || 'Failed to return to lobby');
        }
      } catch (error) {
        console.error('Error returning to lobby:', error);
        setError('Failed to return to lobby');
      }
    } else {
      // Non-host: Just update local state (triggered by socket event)
      console.log('Non-host player returning to lobby via socket event');
      setGameStarted(false);
      // Refresh lobby info
      try {
        const lobbyResponse = await fetch(`/api/lobby-info/${gameId}`);
        const lobbyData = await lobbyResponse.json();
        if (lobbyData.status === 'success') {
          setLobbyInfo(lobbyData.lobby);
        }
      } catch (error) {
        console.error('Error refreshing lobby info:', error);
      }
    }
  };

  // Poll lobby info every 2 seconds if in a lobby and game not started
  useEffect(() => {
    if (gameId && playerId && !gameStarted) {
      const poll = async () => {
        try {
          const response = await fetch(`/api/lobby-info/${gameId}`);
          const data = await response.json();
          if (data.status === 'success') {
            setLobbyInfo(data.lobby);
            if (data.lobby.gameStarted) {
              setGameStarted(true);
            }
          }
        } catch (e) {
          // ignore
        }
      };
      poll();
      pollingRef.current = setInterval(poll, 2000);
      return () => {
        if (pollingRef.current) clearInterval(pollingRef.current);
      };
    }
  }, [gameId, playerId, gameStarted]);

  // Additional polling for players in game to detect lobby return
  useEffect(() => {
    if (gameId && playerId && gameStarted) {
      const pollForLobbyReturn = async () => {
        try {
          const response = await fetch(`/api/lobby-info/${gameId}`);
          const data = await response.json();
          if (data.status === 'success' && !data.lobby.gameStarted) {
            // Game has been returned to lobby
            console.log('Detected lobby return via polling - returning to lobby');
            setGameStarted(false);
            setLobbyInfo(data.lobby);
          }
        } catch (e) {
          // ignore
        }
      };
      
      // Poll every 3 seconds while in game to detect lobby return
      const pollInterval = setInterval(pollForLobbyReturn, 3000);
      return () => clearInterval(pollInterval);
    }
  }, [gameId, playerId, gameStarted]);

  // Start game handler (host only)
  const handleStartGame = async () => {
    if (!gameId) return;
    try {
      const response = await fetch(`/api/start-game/${gameId}`, {
        method: 'POST',
      });
      const data = await response.json();
      if (data.status === 'success') {
        setGameStarted(true);
      } else {
        setError(data.error || t('failed_to_create'));
      }
    } catch (e) {
      setError(t('failed_to_create'));
    }
  };

  // If auth is still loading and not in guest mode, show loading state
  if (!isLoaded && !isGuest) {
    return <div>Loading...</div>;
  }

  // Show Game component if started
  if ((gameId && playerId) && gameStarted) {
    return (
<<<<<<< HEAD
      <Game
        gameId={gameId}
        playerId={playerId}
        onLeaveGame={handleLeaveGame}
        onReturnToLobby={handleReturnToLobby}
      />
=======
      <AuthWrapper gameId={gameId} playerId={playerId}>
        <Game
          gameId={gameId}
          playerId={playerId}
          onLeaveGame={handleLeaveGame}
        />
      </AuthWrapper>
>>>>>>> e84621f2
    );
  }

  // Show lobby info if in a lobby but before game starts
  if ((gameId && playerId) && lobbyInfo) {
    const isHost = lobbyInfo.players[0]?.id === playerId;
    return (
<<<<<<< HEAD
      <div className={styles.container}>
        <div className={styles.headerControls}>
          <div className={styles.headerLeft}>
            <HeaderLogo />
=======
      <AuthWrapper gameId={gameId} playerId={playerId}>
        <div className={styles.topLeftLogo}>
          <Logo size="small" hideOnScroll={true} />
        </div>
        <div className={styles.container}>
          <div className={styles.titleSpacing}>
            <Logo size="large" />
>>>>>>> e84621f2
          </div>
          
          <h2>{t('lobby', { id: gameId })}</h2>
          <div className={styles.section}>
            <h3>{t('players_count', { current: lobbyInfo.players.length, max: lobbyInfo.maxPlayers })}</h3>
            <ul style={{ listStyle: 'none', padding: 0 }}>
              {lobbyInfo.players.map((p) => (
                <li key={p.id} style={{ fontWeight: p.id === playerId ? 'bold' : 'normal' }}>
                  {p.name} {p.id === playerId ? t('you') : ''}
                </li>
              ))}
            </ul>
            <p>{t('lives_per_player', { lives: lobbyInfo.lives })}</p>
            <p>{t('share_lobby_code', { code: gameId })}</p>
            {isHost && (
              <button className={styles.button} onClick={handleStartGame} disabled={lobbyInfo.players.length < 2}>
                {t('start_game')}
              </button>
            )}
            <button className={styles.button} onClick={handleLeaveGame}>{t('leave_lobby')}</button>
            {isHost && lobbyInfo.players.length < 2 && (
              <p style={{ color: 'red', marginTop: 8 }}>{t('min_players_required')}</p>
            )}
          </div>
        </div>
      </AuthWrapper>
    );
  }

<<<<<<< HEAD
  return (
    <div className={styles.container}>
      <div className={styles.headerControls}>
        <div className={styles.headerLeft}>
          <HeaderLogo />
        </div>
        <div className={styles.headerRight}>
          <LanguageToggle />
          <ThemeToggle />
          <BugReportButton />
        </div>
      </div>
      <div className={styles.titleSpacing}></div>
      {error && (
        <div className={styles.error}>
          {error}
        </div>
      )}
      <div className={styles.section}>
        <Logo size="large" />
        <h2>{t('join_or_create')}</h2>
        <div className={styles.inputGroup}>
          <input
            type="text"
            placeholder={t('your_name')}
            value={playerName}
            onChange={(e) => setPlayerName(e.target.value)}
            className={styles.input}
          />
        </div>
        <div className={styles.livesSelection}>
          <h3>{t('select_lives')}</h3>
          <div className={styles.livesOptions}>
            <button 
              onClick={() => setLives(3)} 
              className={`${styles.livesButton} ${lives === 3 ? styles.selected : ''}`}
            >
              {t('lives_count', { count: 3 })}
            </button>
            <button 
              onClick={() => setLives(5)} 
              className={`${styles.livesButton} ${lives === 5 ? styles.selected : ''}`}
            >
              {t('lives_count', { count: 5 })}
            </button>
            <button 
              onClick={() => setLives(7)} 
              className={`${styles.livesButton} ${lives === 7 ? styles.selected : ''}`}
            >
              {t('lives_count', { count: 7 })}
            </button>
          </div>
=======
    return (
    <AuthWrapper>
      {showUsernameSetup && (
        <UsernameSetup onUsernameSet={handleUsernameSet} />
      )}
      <div className={styles.topLeftLogo}>
        <Logo size="small" hideOnScroll={true} />
      </div>
      <div className={styles.container}>
        <div className={styles.titleSpacing}>
          <Logo size="large" />
>>>>>>> e84621f2
        </div>
        
        {error && (
          <div className={styles.error}>
            {error}
          </div>
        )}
        
        <div className={styles.section}>
          <h2>{t('join_or_create')}</h2>
          <div className={styles.inputGroup}>
            <input
              type="text"
              placeholder={t('your_name')}
              value={playerName}
              onChange={(e) => setPlayerName(e.target.value)}
              className={styles.input}
            />
          </div>
          <div className={styles.livesSelection}>
            <h3>{t('select_lives')}</h3>
            <div className={styles.livesOptions}>
              <button 
                onClick={() => setLives(3)} 
                className={`${styles.livesButton} ${lives === 3 ? styles.selected : ''}`}
              >
                {t('lives_count', { count: 3 })}
              </button>
              <button 
                onClick={() => setLives(5)} 
                className={`${styles.livesButton} ${lives === 5 ? styles.selected : ''}`}
              >
                {t('lives_count', { count: 5 })}
              </button>
              <button 
                onClick={() => setLives(7)} 
                className={`${styles.livesButton} ${lives === 7 ? styles.selected : ''}`}
              >
                {t('lives_count', { count: 7 })}
              </button>
            </div>
          </div>

          <div className={styles.buttonsGroup}>
            <button
              onClick={createGame}
              className={styles.button}
              disabled={!playerName}
            >
              {t('create_new_game')}
            </button>
          </div>
          
          <div className={styles.joinSection}>
            <h3>{t('join_existing_game')}</h3>
            <div className={styles.inputGroup}>
              <input
                type="text"
                placeholder={t('game_id')}
                value={joinGameId}
                onChange={(e) => setJoinGameId(e.target.value)}
                className={styles.input}
              />
              <button
                onClick={() => joinGame(joinGameId)}
                className={styles.button}
                disabled={!joinGameId || !playerName}
              >
                {t('join_game')}
              </button>
            </div>
          </div>
        </div>

        {gameId && !playerId && (
          <div className={styles.section}>
            <h2>{t('game_created')}</h2>
            <p>{t('your_game_id', { id: gameId })}</p>
            <p>{t('share_id')}</p>
            <button
              onClick={() => joinGame(gameId)}
              className={styles.button}
              disabled={!playerName}
            >
              {t('join_your_game')}
            </button>
          </div>
        )}
        
        {/* Rules/Tutorial Section */}
        <div className={styles.section}>
          <h2>{t('how_to_play')}</h2>
          <div className={styles.rulesSection}>
            
            <h3>{t('game_overview')}</h3>
            <p>{t('game_overview_text')}</p>
            
            <h3>{t('game_setup')}</h3>
            <ul>
              <li><strong>{t('game_setup_players')}</strong></li>
              <li><strong>{t('game_setup_lives')}</strong></li>
              <li><strong>{t('game_setup_cards')}</strong></li>
            </ul>
            
            <div className={styles.cardHierarchy}>
              <h3>{t('card_hierarchy')}</h3>
              <div className={styles.hierarchyProgression}>
                <p><strong>{t('card_hierarchy_progression')}</strong></p>
                <p style={{ fontSize: '0.9rem', color: '#666', marginTop: '0.5rem' }}>
                  {t('card_hierarchy_note')}
                </p>
              </div>
            </div>
            
            <h3>{t('how_to_play_section')}</h3>
            <div style={{ marginLeft: '20px' }}>
              <h4>{t('betting_phase_rules')}</h4>
              <ul>
                <li>{t('betting_phase_text1')}</li>
                <li><strong>{t('betting_phase_text2')}</strong></li>
                <li>{t('betting_phase_text3')}</li>
              </ul>
              
              <h4>{t('playing_phase_rules')}</h4>
              <ul>
                <li>{t('playing_phase_text1')}</li>
                <li>{t('playing_phase_text2')}</li>
                <li>{t('playing_phase_text3')}</li>
                <li><strong>{t('playing_phase_text4')}</strong></li>
              </ul>
              
              <h4>{t('scoring_rules')}</h4>
              <ul>
                <li><strong>{t('scoring_text1')}</strong></li>
                <li><strong>{t('scoring_text2')}</strong></li>
              </ul>
            </div>
            
            <h3>{t('winning_elimination')}</h3>
            <ul>
              <li>{t('winning_text1')}</li>
              <li>{t('winning_text2')}</li>
              <li>{t('winning_text3')}</li>
            </ul>
            
            <h3>{t('strategy_tips')}</h3>
            <ul>
              <li><strong>{t('strategy_tip1')}</strong></li>
              <li><strong>{t('strategy_tip2')}</strong></li>
              <li><strong>{t('strategy_tip3')}</strong></li>
              <li><strong>{t('strategy_tip4')}</strong></li>
            </ul>
            
            <h3>{t('special_rules')}</h3>
            <ul>
              <li><strong>{t('special_rule1')}</strong></li>
              <li><strong>{t('special_rule2')}</strong></li>
              <li><strong>{t('special_rule3')}</strong></li>
            </ul>
            
            <div className={styles.importantNote}>
              <strong>{t('pro_tip')}</strong>
            </div>
            
          </div>
        </div>
      </div>
    </AuthWrapper>
  );
} <|MERGE_RESOLUTION|>--- conflicted
+++ resolved
@@ -2,21 +2,21 @@
 import styles from '../styles/Home.module.css';
 import Game from '../src/components/Game';
 import { useLanguage } from '../contexts/LanguageContext';
+import LanguageToggle from '../src/components/LanguageToggle';
+import BugReportButton from '../src/components/BugReportButton';
 import { useGuest } from '../contexts/GuestContext';
 import AuthWrapper from '../components/AuthWrapper';
 import UsernameSetup from '../components/UsernameSetup';
 import Logo from '../components/Logo';
-<<<<<<< HEAD
 import HeaderLogo from '../components/HeaderLogo';
 import ThemeToggle from '../components/ThemeToggle';
-=======
 import { useUser } from '@clerk/nextjs';
->>>>>>> e84621f2
 
 interface LobbyInfo {
   players: { id: number; name: string }[];
   maxPlayers: number;
   lives: number;
+  startFrom?: 'one' | 'max';
 }
 
 export default function Home() {
@@ -29,6 +29,7 @@
   const [joinGameId, setJoinGameId] = useState<string>('');
   const [error, setError] = useState<string>('');
   const [lives, setLives] = useState<number>(3);
+  const [startFrom, setStartFrom] = useState<'one' | 'max'>('one');
   const [lobbyInfo, setLobbyInfo] = useState<LobbyInfo | null>(null);
   const [gameStarted, setGameStarted] = useState<boolean>(false);
   const pollingRef = useRef<NodeJS.Timeout | null>(null);
@@ -66,7 +67,8 @@
         },
         body: JSON.stringify({ 
           player_name: playerName,
-          lives: lives 
+          lives: lives,
+          start_from: startFrom 
         }),
       });
       const data = await response.json();
@@ -241,30 +243,17 @@
     }
   };
 
-  // If auth is still loading and not in guest mode, show loading state
-  if (!isLoaded && !isGuest) {
-    return <div>Loading...</div>;
-  }
-
   // Show Game component if started
   if ((gameId && playerId) && gameStarted) {
     return (
-<<<<<<< HEAD
-      <Game
-        gameId={gameId}
-        playerId={playerId}
-        onLeaveGame={handleLeaveGame}
-        onReturnToLobby={handleReturnToLobby}
-      />
-=======
       <AuthWrapper gameId={gameId} playerId={playerId}>
         <Game
           gameId={gameId}
           playerId={playerId}
           onLeaveGame={handleLeaveGame}
+          onReturnToLobby={handleReturnToLobby}
         />
       </AuthWrapper>
->>>>>>> e84621f2
     );
   }
 
@@ -272,52 +261,52 @@
   if ((gameId && playerId) && lobbyInfo) {
     const isHost = lobbyInfo.players[0]?.id === playerId;
     return (
-<<<<<<< HEAD
-      <div className={styles.container}>
+      <AuthWrapper gameId={gameId} playerId={playerId}>
+        <div className={styles.container}>
         <div className={styles.headerControls}>
           <div className={styles.headerLeft}>
             <HeaderLogo />
-=======
-      <AuthWrapper gameId={gameId} playerId={playerId}>
-        <div className={styles.topLeftLogo}>
-          <Logo size="small" hideOnScroll={true} />
-        </div>
-        <div className={styles.container}>
-          <div className={styles.titleSpacing}>
-            <Logo size="large" />
->>>>>>> e84621f2
-          </div>
-          
-          <h2>{t('lobby', { id: gameId })}</h2>
-          <div className={styles.section}>
-            <h3>{t('players_count', { current: lobbyInfo.players.length, max: lobbyInfo.maxPlayers })}</h3>
-            <ul style={{ listStyle: 'none', padding: 0 }}>
-              {lobbyInfo.players.map((p) => (
-                <li key={p.id} style={{ fontWeight: p.id === playerId ? 'bold' : 'normal' }}>
-                  {p.name} {p.id === playerId ? t('you') : ''}
-                </li>
-              ))}
-            </ul>
-            <p>{t('lives_per_player', { lives: lobbyInfo.lives })}</p>
-            <p>{t('share_lobby_code', { code: gameId })}</p>
-            {isHost && (
-              <button className={styles.button} onClick={handleStartGame} disabled={lobbyInfo.players.length < 2}>
-                {t('start_game')}
-              </button>
-            )}
-            <button className={styles.button} onClick={handleLeaveGame}>{t('leave_lobby')}</button>
-            {isHost && lobbyInfo.players.length < 2 && (
-              <p style={{ color: 'red', marginTop: 8 }}>{t('min_players_required')}</p>
-            )}
-          </div>
-        </div>
+          </div>
+          <div className={styles.headerRight}>
+            <LanguageToggle />
+            <ThemeToggle />
+            <BugReportButton gameId={gameId} playerId={playerId} />
+          </div>
+        </div>
+        <Logo size="large" />
+        <h2>{t('lobby', { id: gameId })}</h2>
+        <div className={styles.section}>
+          <h3>{t('players_count', { current: lobbyInfo.players.length, max: lobbyInfo.maxPlayers })}</h3>
+          <ul style={{ listStyle: 'none', padding: 0 }}>
+            {lobbyInfo.players.map((p) => (
+              <li key={p.id} style={{ fontWeight: p.id === playerId ? 'bold' : 'normal' }}>
+                {p.name} {p.id === playerId ? t('you') : ''}
+              </li>
+            ))}
+          </ul>
+          <p>{t('lives_per_player', { lives: lobbyInfo.lives })}</p>
+          <p>{t('share_lobby_code', { code: gameId })}</p>
+          {isHost && (
+            <button className={styles.button} onClick={handleStartGame} disabled={lobbyInfo.players.length < 2}>
+              {t('start_game')}
+            </button>
+          )}
+          <button className={styles.button} onClick={handleLeaveGame}>{t('leave_lobby')}</button>
+          {isHost && lobbyInfo.players.length < 2 && (
+            <p style={{ color: 'red', marginTop: 8 }}>{t('min_players_required')}</p>
+          )}
+        </div>
+      </div>
       </AuthWrapper>
     );
   }
 
-<<<<<<< HEAD
   return (
-    <div className={styles.container}>
+    <AuthWrapper>
+      {showUsernameSetup && (
+        <UsernameSetup onUsernameSet={handleUsernameSet} />
+      )}
+      <div className={styles.container}>
       <div className={styles.headerControls}>
         <div className={styles.headerLeft}>
           <HeaderLogo />
@@ -368,186 +357,149 @@
               {t('lives_count', { count: 7 })}
             </button>
           </div>
-=======
-    return (
-    <AuthWrapper>
-      {showUsernameSetup && (
-        <UsernameSetup onUsernameSet={handleUsernameSet} />
-      )}
-      <div className={styles.topLeftLogo}>
-        <Logo size="small" hideOnScroll={true} />
-      </div>
-      <div className={styles.container}>
-        <div className={styles.titleSpacing}>
-          <Logo size="large" />
->>>>>>> e84621f2
+        </div>
+
+        <div className={styles.startFromSelection}>
+          <h3>{t('start_game_from')}</h3>
+          <div className={styles.startFromOptions}>
+            <button 
+              onClick={() => setStartFrom('one')} 
+              className={`${styles.startFromButton} ${startFrom === 'one' ? styles.selected : ''}`}
+            >
+              {t('one_card_hand')}
+            </button>
+            <button 
+              onClick={() => setStartFrom('max')} 
+              className={`${styles.startFromButton} ${startFrom === 'max' ? styles.selected : ''}`}
+            >
+              {t('max_card_hand')}
+            </button>
+          </div>
+        </div>
+
+        <div className={styles.buttonsGroup}>
+          <button
+            onClick={createGame}
+            className={styles.button}
+            disabled={!playerName}
+          >
+            {t('create_new_game')}
+          </button>
         </div>
         
-        {error && (
-          <div className={styles.error}>
-            {error}
-          </div>
-        )}
-        
-        <div className={styles.section}>
-          <h2>{t('join_or_create')}</h2>
+        <div className={styles.joinSection}>
+          <h3>{t('join_existing_game')}</h3>
           <div className={styles.inputGroup}>
             <input
               type="text"
-              placeholder={t('your_name')}
-              value={playerName}
-              onChange={(e) => setPlayerName(e.target.value)}
+              placeholder={t('game_id')}
+              value={joinGameId}
+              onChange={(e) => setJoinGameId(e.target.value)}
               className={styles.input}
             />
-          </div>
-          <div className={styles.livesSelection}>
-            <h3>{t('select_lives')}</h3>
-            <div className={styles.livesOptions}>
-              <button 
-                onClick={() => setLives(3)} 
-                className={`${styles.livesButton} ${lives === 3 ? styles.selected : ''}`}
-              >
-                {t('lives_count', { count: 3 })}
-              </button>
-              <button 
-                onClick={() => setLives(5)} 
-                className={`${styles.livesButton} ${lives === 5 ? styles.selected : ''}`}
-              >
-                {t('lives_count', { count: 5 })}
-              </button>
-              <button 
-                onClick={() => setLives(7)} 
-                className={`${styles.livesButton} ${lives === 7 ? styles.selected : ''}`}
-              >
-                {t('lives_count', { count: 7 })}
-              </button>
+            <button
+              onClick={() => joinGame(joinGameId)}
+              className={styles.button}
+              disabled={!joinGameId || !playerName}
+            >
+              {t('join_game')}
+            </button>
+          </div>
+        </div>
+      </div>
+      {gameId && !playerId && (
+        <div className={styles.section}>
+          <h2>{t('game_created')}</h2>
+          <p>{t('your_game_id', { id: gameId })}</p>
+          <p>{t('share_id')}</p>
+          <button
+            onClick={() => joinGame(gameId)}
+            className={styles.button}
+            disabled={!playerName}
+          >
+            {t('join_your_game')}
+          </button>
+        </div>
+      )}
+      
+      {/* Rules/Tutorial Section */}
+      <div className={styles.section}>
+        <h2>{t('how_to_play')}</h2>
+        <div className={styles.rulesSection}>
+          
+          <h3>{t('game_overview')}</h3>
+          <p>{t('game_overview_text')}</p>
+          
+          <h3>{t('game_setup')}</h3>
+          <ul>
+            <li><strong>{t('game_setup_players')}</strong></li>
+            <li><strong>{t('game_setup_lives')}</strong></li>
+            <li><strong>{t('game_setup_cards')}</strong></li>
+          </ul>
+          
+          <div className={styles.cardHierarchy}>
+            <h3>{t('card_hierarchy')}</h3>
+            <div className={styles.hierarchyProgression}>
+              <p><strong>{t('card_hierarchy_progression')}</strong></p>
+              <p style={{ fontSize: '0.9rem', marginTop: '0.5rem' }} className={styles.hierarchyNote}>
+                {t('card_hierarchy_note')}
+              </p>
             </div>
           </div>
-
-          <div className={styles.buttonsGroup}>
-            <button
-              onClick={createGame}
-              className={styles.button}
-              disabled={!playerName}
-            >
-              {t('create_new_game')}
-            </button>
-          </div>
-          
-          <div className={styles.joinSection}>
-            <h3>{t('join_existing_game')}</h3>
-            <div className={styles.inputGroup}>
-              <input
-                type="text"
-                placeholder={t('game_id')}
-                value={joinGameId}
-                onChange={(e) => setJoinGameId(e.target.value)}
-                className={styles.input}
-              />
-              <button
-                onClick={() => joinGame(joinGameId)}
-                className={styles.button}
-                disabled={!joinGameId || !playerName}
-              >
-                {t('join_game')}
-              </button>
-            </div>
-          </div>
-        </div>
-
-        {gameId && !playerId && (
-          <div className={styles.section}>
-            <h2>{t('game_created')}</h2>
-            <p>{t('your_game_id', { id: gameId })}</p>
-            <p>{t('share_id')}</p>
-            <button
-              onClick={() => joinGame(gameId)}
-              className={styles.button}
-              disabled={!playerName}
-            >
-              {t('join_your_game')}
-            </button>
-          </div>
-        )}
-        
-        {/* Rules/Tutorial Section */}
-        <div className={styles.section}>
-          <h2>{t('how_to_play')}</h2>
-          <div className={styles.rulesSection}>
-            
-            <h3>{t('game_overview')}</h3>
-            <p>{t('game_overview_text')}</p>
-            
-            <h3>{t('game_setup')}</h3>
+          
+          <h3>{t('how_to_play_section')}</h3>
+          <div style={{ marginLeft: '20px' }}>
+            <h4>{t('betting_phase_rules')}</h4>
             <ul>
-              <li><strong>{t('game_setup_players')}</strong></li>
-              <li><strong>{t('game_setup_lives')}</strong></li>
-              <li><strong>{t('game_setup_cards')}</strong></li>
+              <li>{t('betting_phase_text1')}</li>
+              <li><strong>{t('betting_phase_text2')}</strong></li>
+              <li>{t('betting_phase_text3')}</li>
             </ul>
             
-            <div className={styles.cardHierarchy}>
-              <h3>{t('card_hierarchy')}</h3>
-              <div className={styles.hierarchyProgression}>
-                <p><strong>{t('card_hierarchy_progression')}</strong></p>
-                <p style={{ fontSize: '0.9rem', color: '#666', marginTop: '0.5rem' }}>
-                  {t('card_hierarchy_note')}
-                </p>
-              </div>
-            </div>
-            
-            <h3>{t('how_to_play_section')}</h3>
-            <div style={{ marginLeft: '20px' }}>
-              <h4>{t('betting_phase_rules')}</h4>
-              <ul>
-                <li>{t('betting_phase_text1')}</li>
-                <li><strong>{t('betting_phase_text2')}</strong></li>
-                <li>{t('betting_phase_text3')}</li>
-              </ul>
-              
-              <h4>{t('playing_phase_rules')}</h4>
-              <ul>
-                <li>{t('playing_phase_text1')}</li>
-                <li>{t('playing_phase_text2')}</li>
-                <li>{t('playing_phase_text3')}</li>
-                <li><strong>{t('playing_phase_text4')}</strong></li>
-              </ul>
-              
-              <h4>{t('scoring_rules')}</h4>
-              <ul>
-                <li><strong>{t('scoring_text1')}</strong></li>
-                <li><strong>{t('scoring_text2')}</strong></li>
-              </ul>
-            </div>
-            
-            <h3>{t('winning_elimination')}</h3>
+            <h4>{t('playing_phase_rules')}</h4>
             <ul>
-              <li>{t('winning_text1')}</li>
-              <li>{t('winning_text2')}</li>
-              <li>{t('winning_text3')}</li>
+              <li>{t('playing_phase_text1')}</li>
+              <li>{t('playing_phase_text2')}</li>
+              <li>{t('playing_phase_text3')}</li>
+              <li><strong>{t('playing_phase_text4')}</strong></li>
             </ul>
             
-            <h3>{t('strategy_tips')}</h3>
+            <h4>{t('scoring_rules')}</h4>
             <ul>
-              <li><strong>{t('strategy_tip1')}</strong></li>
-              <li><strong>{t('strategy_tip2')}</strong></li>
-              <li><strong>{t('strategy_tip3')}</strong></li>
-              <li><strong>{t('strategy_tip4')}</strong></li>
+              <li><strong>{t('scoring_text1')}</strong></li>
+              <li><strong>{t('scoring_text2')}</strong></li>
             </ul>
-            
-            <h3>{t('special_rules')}</h3>
-            <ul>
-              <li><strong>{t('special_rule1')}</strong></li>
-              <li><strong>{t('special_rule2')}</strong></li>
-              <li><strong>{t('special_rule3')}</strong></li>
-            </ul>
-            
-            <div className={styles.importantNote}>
-              <strong>{t('pro_tip')}</strong>
-            </div>
-            
-          </div>
+          </div>
+          
+          <h3>{t('winning_elimination')}</h3>
+          <ul>
+            <li>{t('winning_text1')}</li>
+            <li>{t('winning_text2')}</li>
+            <li>{t('winning_text3')}</li>
+          </ul>
+          
+          <h3>{t('strategy_tips')}</h3>
+          <ul>
+            <li><strong>{t('strategy_tip1')}</strong></li>
+            <li><strong>{t('strategy_tip2')}</strong></li>
+            <li><strong>{t('strategy_tip3')}</strong></li>
+            <li><strong>{t('strategy_tip4')}</strong></li>
+          </ul>
+          
+          <h3>{t('special_rules')}</h3>
+          <ul>
+            <li><strong>{t('special_rule1')}</strong></li>
+            <li><strong>{t('special_rule2')}</strong></li>
+            <li><strong>{t('special_rule3')}</strong></li>
+          </ul>
+          
+          <div className={styles.importantNote}>
+            <strong>{t('pro_tip')}</strong>
+          </div>
+          
         </div>
       </div>
+    </div>
     </AuthWrapper>
   );
 } 